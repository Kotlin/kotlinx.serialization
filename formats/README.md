--- conflicted
+++ resolved
@@ -58,16 +58,14 @@
 
 Allows serialization and deserialization of objects to and from [BSON](https://docs.mongodb.com/manual/reference/bson-types/).
 
-<<<<<<< HEAD
 ### Ktoml 
 * GitHub repo: [akuleshov7/ktoml](https://github.com/akuleshov7/ktoml)
 * Artifact ID: `com.akuleshov7:ktoml-core`
 * Platforms: multiplatform, all Kotlin supported platforms
 
 Fully Native and Multiplatform Kotlin serialization library for serialization/deserialization of TOML format.
-This library contains no Java code and no Java dependencies. We believe that TOML is actually the most readable
-and user-friendly configuration file format, so we decided to support this format with the kotlinx serialization library.
-=======
+This library contains no Java code and no Java dependencies and it implements multiplatform parser, decoder and encoder of TOML.
+
 ### Minecraft NBT (Multiplatform)
 
 * GitHub repo: [BenWoodworth/knbt](https://github.com/BenWoodworth/knbt)
@@ -76,7 +74,6 @@
 
 Implements the [NBT format](https://minecraft.fandom.com/wiki/NBT_format) for kotlinx.serialization, and
 provides a type-safe DSL for constructing NBT tags.
->>>>>>> f305d705
 
 ### MsgPack (Multiplatform)
 
