--- conflicted
+++ resolved
@@ -54,14 +54,9 @@
     }
 }
 
-<<<<<<< HEAD
+@OptIn(ExperimentalSerializationApi::class)
 private class CborImpl(encodeDefaults: Boolean, ignoreUnknownKeys: Boolean, serializersModule: SerializersModule) :
     Cbor(encodeDefaults, ignoreUnknownKeys, serializersModule, null)
-=======
-@OptIn(ExperimentalSerializationApi::class)
-private class CborImpl(encodeDefaults: Boolean, serializersModule: SerializersModule) :
-    Cbor(encodeDefaults, serializersModule, null)
->>>>>>> 59699a38
 
 /**
  * Creates an instance of [Cbor] configured from the optionally given [Cbor instance][from]
