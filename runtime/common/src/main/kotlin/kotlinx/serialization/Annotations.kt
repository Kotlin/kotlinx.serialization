/*
 * Copyright 2018 JetBrains s.r.o.
 *
 * Licensed under the Apache License, Version 2.0 (the "License");
 * you may not use this file except in compliance with the License.
 * You may obtain a copy of the License at
 *
 * http://www.apache.org/licenses/LICENSE-2.0
 *
 * Unless required by applicable law or agreed to in writing, software
 * distributed under the License is distributed on an "AS IS" BASIS,
 * WITHOUT WARRANTIES OR CONDITIONS OF ANY KIND, either express or implied.
 * See the License for the specific language governing permissions and
 * limitations under the License.
 */

package kotlinx.serialization

import kotlin.reflect.KClass

/**
 * Instructs to use specific serializer for class or property.
 * If argument is omitted, plugin will generate default implementation inside the class.
 */
@Target(AnnotationTarget.PROPERTY, AnnotationTarget.CLASS)
annotation class Serializable(
    val with: KClass<out KSerializer<*>> = KSerializer::class // it means -- use default serializer by default
)

/**
 * Instructs plugin to turn this class into serializer for specified class [forClass].
 */
@Target(AnnotationTarget.CLASS)
annotation class Serializer(
    val forClass: KClass<*> // what class to create serializer for
)

/**
 * Overrides name visible to the runtime part of serialization framework
 */
@Target(AnnotationTarget.PROPERTY, AnnotationTarget.CLASS)
annotation class SerialName(val value: String)

/**
 * Indicates that property is optional in deserialization process.
 * Optional properties must have default values.
 */
@Target(AnnotationTarget.PROPERTY)
annotation class Optional

/**
 * Marks this property invisible for whole serialization framework.
 * Transient properties must have default values.
 */
@Target(AnnotationTarget.PROPERTY)
annotation class Transient

/**
 * When annotation class is marked with `@SerialInfo`, compiler plugin can instantiate it
 * and put into [SerialDescriptor], to be retrieved later during serialization process.
 */
@Target(AnnotationTarget.ANNOTATION_CLASS)
annotation class SerialInfo

/**
 * Instructs to use [ContextSerializer] on an annotated property or type usage.
 * If used on a file, instructs to use [ContextSerializer] for all listed KClasses.
 *
 * @param [forClasses] Classes to use ContextSerializer for in current file.
 */
@Target(AnnotationTarget.PROPERTY, AnnotationTarget.FILE, AnnotationTarget.TYPE)
annotation class ContextualSerialization(vararg val forClasses: KClass<*>)

/**
<<<<<<< HEAD
 * Instructs to use [PolymorphicSerializer] on an annotated property or type usage.
=======
 *  Adds [serializerClasses] to serializers resolving process inside the plugin.
 *  Each of [serializerClasses] must implement [KSerializer].
 *
 *  Inside the file with this annotation, for each given property
 *  of type `T` in some serializable class, this list would be inspected for the presence of `KSerializer<T>`.
 *  If such serializer is present, it would be used instead of default.
 *
 *  Main use-case for this annotation is not to write @Serializable(with=SomeSerializer::class)
 *  on each property with custom serializer.
 *
 *  Serializers from this list have higher priority than default, but lesser priority than
 *  serializers defined on the property itself, such as [Serializable] (with=...) or [ContextualSerialization].
 */
@Target(AnnotationTarget.FILE)
annotation class UseSerializers(vararg val serializerClasses: KClass<*>)

/**
 * Instructs to use [PolymorphicSerializer] on an annotated property or type.
>>>>>>> 1b655026
 */
@Target(AnnotationTarget.PROPERTY, AnnotationTarget.TYPE)
annotation class Polymorphic<|MERGE_RESOLUTION|>--- conflicted
+++ resolved
@@ -72,9 +72,6 @@
 annotation class ContextualSerialization(vararg val forClasses: KClass<*>)
 
 /**
-<<<<<<< HEAD
- * Instructs to use [PolymorphicSerializer] on an annotated property or type usage.
-=======
  *  Adds [serializerClasses] to serializers resolving process inside the plugin.
  *  Each of [serializerClasses] must implement [KSerializer].
  *
@@ -92,8 +89,7 @@
 annotation class UseSerializers(vararg val serializerClasses: KClass<*>)
 
 /**
- * Instructs to use [PolymorphicSerializer] on an annotated property or type.
->>>>>>> 1b655026
+ * Instructs to use [PolymorphicSerializer] on an annotated property or type usage.
  */
 @Target(AnnotationTarget.PROPERTY, AnnotationTarget.TYPE)
 annotation class Polymorphic