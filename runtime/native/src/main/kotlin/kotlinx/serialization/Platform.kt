/*
 *  Copyright 2018 JetBrains s.r.o.
 *
 *  Licensed under the Apache License, Version 2.0 (the "License");
 *  you may not use this file except in compliance with the License.
 *  You may obtain a copy of the License at
 *
 *  http://www.apache.org/licenses/LICENSE-2.0
 *
 *  Unless required by applicable law or agreed to in writing, software
 *  distributed under the License is distributed on an "AS IS" BASIS,
 *  WITHOUT WARRANTIES OR CONDITIONS OF ANY KIND, either express or implied.
 *  See the License for the specific language governing permissions and
 *  limitations under the License.
 */

package kotlinx.serialization

import kotlin.reflect.KClass


actual fun String.toUtf8Bytes(): ByteArray {
    return this.toUtf8()
}

actual fun stringFromUtf8Bytes(bytes: ByteArray): String {
    return bytes.stringFromUtf8()
}


@Suppress("UNCHECKED_CAST")
@ImplicitReflectionSerializer
actual fun <T : Any> KClass<T>.compiledSerializer(): KSerializer<T>? = TODO("Obtaining serializer from KClass is not available on native due to the lack of reflection. " +
        "Use .serializer() directly on serializable class.")

actual fun <E : Enum<E>> enumFromName(enumClass: KClass<E>, value: String): E = TODO("Not supported in native")
actual fun <E : Enum<E>> enumFromOrdinal(enumClass: KClass<E>, ordinal: Int): E = TODO("Not supported in native")

actual fun <E : Enum<E>> KClass<E>.enumClassName(): String = this.simpleName ?: ""
actual fun <E : Enum<E>> KClass<E>.enumMembers(): Array<E> = TODO("Not supported in native")

actual fun <T : Any, E : T?> ArrayList<E>.toNativeArray(eClass: KClass<T>): Array<E> {
    val result = arrayOfAnyNulls<E>(size)
    var index = 0
    for (element in this) result[index++] = element
    @Suppress("UNCHECKED_CAST", "USELESS_CAST")
    return result as Array<E>
}

@Suppress("UNCHECKED_CAST")
private fun <T> arrayOfAnyNulls(size: Int): Array<T> = arrayOfNulls<Any>(size) as Array<T>

<<<<<<< HEAD
actual fun getSerialId(desc: SerialDescriptor, index: Int): Int? {
    return index
}

actual fun getSerialTag(desc: SerialDescriptor, index: Int): String? = index.toString()

internal actual fun isInstance(kclass: KClass<*>, obj: Any): Boolean = kclass.isInstance(obj)

actual typealias SharedImmutable = kotlin.native.SharedImmutable
=======
actual typealias SharedImmutable = kotlin.native.concurrent.SharedImmutable
>>>>>>> 1b655026
<|MERGE_RESOLUTION|>--- conflicted
+++ resolved
@@ -50,16 +50,6 @@
 @Suppress("UNCHECKED_CAST")
 private fun <T> arrayOfAnyNulls(size: Int): Array<T> = arrayOfNulls<Any>(size) as Array<T>
 
-<<<<<<< HEAD
-actual fun getSerialId(desc: SerialDescriptor, index: Int): Int? {
-    return index
-}
-
-actual fun getSerialTag(desc: SerialDescriptor, index: Int): String? = index.toString()
-
 internal actual fun isInstance(kclass: KClass<*>, obj: Any): Boolean = kclass.isInstance(obj)
 
-actual typealias SharedImmutable = kotlin.native.SharedImmutable
-=======
-actual typealias SharedImmutable = kotlin.native.concurrent.SharedImmutable
->>>>>>> 1b655026
+actual typealias SharedImmutable = kotlin.native.concurrent.SharedImmutable