/*
 * Copyright 2017-2020 JetBrains s.r.o. Use of this source code is governed by the Apache 2.0 license.
 */
@file:Suppress("DEPRECATION_ERROR", "UNCHECKED_CAST")
@file:JvmMultifileClass
@file:JvmName("SerializersKt")

package kotlinx.serialization

import kotlinx.serialization.builtins.*
import kotlinx.serialization.internal.*
import kotlinx.serialization.modules.*
import kotlin.jvm.*
import kotlin.reflect.*

/**
 * Retrieves a serializer for the given type [T].
 * This method is a reified version of `serializer(KType)`.
 */
public inline fun <reified T> serializer(): KSerializer<T> {
    return serializer(typeOf<T>()).cast()
}

/**
 * Retrieves serializer for the given type [T] from the current [SerializersModule] and,
 * if not found, fallbacks to plain [serializer] method.
 */
public inline fun <reified T> SerializersModule.serializer(): KSerializer<T> {
    return serializer(typeOf<T>()).cast()
}

/**
 * Creates a serializer for the given [type].
 * [type] argument can be obtained with experimental [typeOf] method.
 */
@OptIn(ExperimentalSerializationApi::class)
public fun serializer(type: KType): KSerializer<Any?> {
    val result = EmptySerializersModule.serializerByKTypeImpl(type) ?: type.kclass().serializerNotRegistered()
    return result.nullable(type.isMarkedNullable)
}

/**
 * Attempts to create a serializer for the given [type] and fallbacks to [contextual][SerializersModule.getContextual]
 * lookup for non-serializable types.
 * [type] argument can be obtained with experimental [typeOf] method.
 */
@OptIn(ExperimentalSerializationApi::class)
public fun SerializersModule.serializer(type: KType): KSerializer<Any?> {
    val kclass = type.kclass()
    val isNullable = type.isMarkedNullable
    val builtin = serializerByKTypeImpl(type)
    if (builtin != null) {
        return builtin.nullable(isNullable).cast()
    }

    return getContextual(kclass)?.nullable(isNullable)?.cast() ?: type.kclass().serializerNotRegistered()
}

<<<<<<< HEAD
@OptIn(ExperimentalSerializationApi::class)
private fun SerializersModule.serializerByKTypeImpl(type: KType): KSerializer<Any> {
=======
private fun SerializersModule.serializerByKTypeImpl(type: KType): KSerializer<Any>? {
>>>>>>> 5459c105
    val rootClass = type.kclass()
    val typeArguments = type.arguments
        .map { requireNotNull(it.type) { "Star projections in type arguments are not allowed, but had $type" } }
    return when {
        typeArguments.isEmpty() -> rootClass.serializerOrNull() ?: getContextual(rootClass)
        else -> builtinSerializerOrNull(typeArguments, rootClass)
    }?.cast()
}

<<<<<<< HEAD
@OptIn(ExperimentalSerializationApi::class)
private fun SerializersModule.builtinSerializer(
=======
private fun SerializersModule.builtinSerializerOrNull(
>>>>>>> 5459c105
    typeArguments: List<KType>,
    rootClass: KClass<Any>
): KSerializer<out Any>? {
    val serializers = typeArguments
        .map(::serializer)
    // Array is not supported, see KT-32839
    return when (rootClass) {
        List::class, MutableList::class, ArrayList::class -> ArrayListSerializer(serializers[0])
        HashSet::class -> HashSetSerializer(serializers[0])
        Set::class, MutableSet::class, LinkedHashSet::class -> LinkedHashSetSerializer(serializers[0])
        HashMap::class -> HashMapSerializer(serializers[0], serializers[1])
        Map::class, MutableMap::class, LinkedHashMap::class -> LinkedHashMapSerializer(
            serializers[0],
            serializers[1]
        )
        Map.Entry::class -> MapEntrySerializer(serializers[0], serializers[1])
        Pair::class -> PairSerializer(serializers[0], serializers[1])
        Triple::class -> TripleSerializer(serializers[0], serializers[1], serializers[2])
        else -> {
            if (isReferenceArray(rootClass)) {
                return ArraySerializer<Any, Any?>(typeArguments[0].classifier as KClass<Any>, serializers[0]).cast()
            }
            requireNotNull(rootClass.constructSerializerForGivenTypeArgs(*serializers.toTypedArray())) {
                "Can't find a method to construct serializer for type ${rootClass.simpleName}. " +
                        "Make sure this class is marked as @Serializable or provide serializer explicitly."
            }
        }
    }
}

/**
 * Retrieves a [KSerializer] for the given [KClass].
 * The given class must be annotated with [Serializable] or be one of the built-in types.
 * It is not recommended to use this method for anything, but last-ditch resort, e.g.
 * when all type info is lost, your application has crashed and it is the final attempt to log or send some serializable data.
 *
 * The recommended way to retrieve the serializer is inline [serializer] function and [`serializer(KType)`][serializer]
 *
 * This API is not guaranteed to work consistent across different platforms or
 * to work in cases that slightly differ from "plain @Serializable class".
 *
 * @throws SerializationException if serializer can't be found.
 */
@InternalSerializationApi
public fun <T : Any> KClass<T>.serializer(): KSerializer<T> = serializerOrNull() ?: serializerNotRegistered()

/**
 * Retrieves a [KSerializer] for the given [KClass] or returns `null` if none is found.
 * The given class must be annotated with [Serializable] or be one of the built-in types.
 * It is not recommended to use this method for anything, but last-ditch resort, e.g.
 * when all type info is lost, your application has crashed and it is the final attempt to log or send some serializable data.
 *
 * This API is not guaranteed to work consistent across different platforms or
 * to work in cases that slightly differ from "plain @Serializable class".
 */
@InternalSerializationApi
public fun <T : Any> KClass<T>.serializerOrNull(): KSerializer<T>? =
    compiledSerializerImpl() ?: builtinSerializerOrNull()

private fun <T: Any> KSerializer<T>.nullable(shouldBeNullable: Boolean): KSerializer<T?> {
    if (shouldBeNullable) return nullable
    return this as KSerializer<T?>
}<|MERGE_RESOLUTION|>--- conflicted
+++ resolved
@@ -56,12 +56,8 @@
     return getContextual(kclass)?.nullable(isNullable)?.cast() ?: type.kclass().serializerNotRegistered()
 }
 
-<<<<<<< HEAD
 @OptIn(ExperimentalSerializationApi::class)
-private fun SerializersModule.serializerByKTypeImpl(type: KType): KSerializer<Any> {
-=======
 private fun SerializersModule.serializerByKTypeImpl(type: KType): KSerializer<Any>? {
->>>>>>> 5459c105
     val rootClass = type.kclass()
     val typeArguments = type.arguments
         .map { requireNotNull(it.type) { "Star projections in type arguments are not allowed, but had $type" } }
@@ -71,12 +67,8 @@
     }?.cast()
 }
 
-<<<<<<< HEAD
 @OptIn(ExperimentalSerializationApi::class)
-private fun SerializersModule.builtinSerializer(
-=======
 private fun SerializersModule.builtinSerializerOrNull(
->>>>>>> 5459c105
     typeArguments: List<KType>,
     rootClass: KClass<Any>
 ): KSerializer<out Any>? {
