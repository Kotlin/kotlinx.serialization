--- conflicted
+++ resolved
@@ -16,11 +16,7 @@
  *
  * To obtain an instance of this builder, use [SerializersModuleBuilder.polymorphic] DSL function.
  */
-<<<<<<< HEAD
-public class PolymorphicModuleBuilder<Base : Any> @PublishedApi internal constructor(
-=======
-public class PolymorphicModuleBuilder<in Base : Any> internal constructor(
->>>>>>> 5459c105
+public class PolymorphicModuleBuilder<in Base : Any> @PublishedApi internal constructor(
     private val baseClass: KClass<Base>,
     private val baseSerializer: KSerializer<Base>? = null
 ) {
