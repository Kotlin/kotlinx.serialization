--- conflicted
+++ resolved
@@ -57,21 +57,14 @@
     private val class2Serializer: MutableMap<KClass<*>, KSerializer<*>> = hashMapOf()
     private val polyBase2Serializers: MutableMap<KClass<*>, MutableMap<KClass<*>, KSerializer<*>>> = hashMapOf()
     private val polyBase2NamedSerializers: MutableMap<KClass<*>, MutableMap<String, KSerializer<*>>> = hashMapOf()
-<<<<<<< HEAD
     private val polyBase2DefaultProvider: MutableMap<KClass<*>, PolymorphicProvider<*>> = hashMapOf()
-=======
->>>>>>> 44215c30
 
     /**
      * Adds [serializer] associated with given [kClass] for contextual serialization.
      * Throws [SerializationException] if a module already has serializer associated with a [kClass].
      * To overwrite an already registered serializer, [SerialModule.overwriteWith] can be used.
      */
-<<<<<<< HEAD
-    public override fun <T : Any> contextual(kClass: KClass<T>, serializer: KSerializer<T>) =
-=======
     public override fun <T : Any> contextual(kClass: KClass<T>, serializer: KSerializer<T>): Unit =
->>>>>>> 44215c30
         registerSerializer(kClass, serializer)
 
     /**
@@ -250,9 +243,5 @@
     }
 
     internal fun build(): SerialModule =
-<<<<<<< HEAD
         SerialModuleImpl(class2Serializer, polyBase2Serializers, polyBase2NamedSerializers, polyBase2DefaultProvider)
-=======
-        SerialModuleImpl(class2Serializer, polyBase2Serializers, polyBase2NamedSerializers)
->>>>>>> 44215c30
 }