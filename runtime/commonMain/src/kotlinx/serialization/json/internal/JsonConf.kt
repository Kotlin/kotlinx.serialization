--- conflicted
+++ resolved
@@ -9,20 +9,6 @@
 
 // Mirror of the deprecated JsonConfiguration. Not for external use.
 internal data class JsonConf(
-<<<<<<< HEAD
-    public val encodeDefaults: Boolean = true,
-    public val ignoreUnknownKeys: Boolean = false,
-    public val isLenient: Boolean = false,
-    public val allowStructuredMapKeys: Boolean = false,
-    public val prettyPrint: Boolean = false,
-    public val prettyPrintIndent: String = "    ",
-    public val coerceInputValues: Boolean = false,
-    public val useArrayPolymorphism: Boolean = false,
-    public val classDiscriminator: String = "type",
-    public val allowSpecialFloatingPointValues: Boolean = false,
-    public val serializersModule: SerializersModule = EmptySerializersModule
-)
-=======
     @JvmField public val encodeDefaults: Boolean = true,
     @JvmField public val ignoreUnknownKeys: Boolean = false,
     @JvmField public val isLenient: Boolean = false,
@@ -33,5 +19,5 @@
     @JvmField public val useArrayPolymorphism: Boolean = false,
     @JvmField public val classDiscriminator: String = "type",
     @JvmField public val allowSpecialFloatingPointValues: Boolean = false,
-    @JvmField public val serializersModule: SerializersModule = EmptySerializersModule)
->>>>>>> 65fdbc7d
+    @JvmField public val serializersModule: SerializersModule = EmptySerializersModule
+)