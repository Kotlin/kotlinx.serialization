/*
 * Copyright 2018 JetBrains s.r.o.
 *
 * Licensed under the Apache License, Version 2.0 (the "License");
 * you may not use this file except in compliance with the License.
 * You may obtain a copy of the License at
 *
 * http://www.apache.org/licenses/LICENSE-2.0
 *
 * Unless required by applicable law or agreed to in writing, software
 * distributed under the License is distributed on an "AS IS" BASIS,
 * WITHOUT WARRANTIES OR CONDITIONS OF ANY KIND, either express or implied.
 * See the License for the specific language governing permissions and
 * limitations under the License.
 */

package kotlinx.serialization

import kotlin.reflect.KClass

@Suppress("UNCHECKED_CAST")
@ImplicitReflectionSerializer
actual fun <T: Any> KClass<T>.compiledSerializer(): KSerializer<T>? = this.java.invokeSerializerGetter()

actual fun String.toUtf8Bytes() = this.toByteArray(Charsets.UTF_8)
actual fun stringFromUtf8Bytes(bytes: ByteArray) = String(bytes, Charsets.UTF_8)

actual fun <E: Enum<E>> enumFromName(enumClass: KClass<E>, value: String): E = java.lang.Enum.valueOf(enumClass.java, value)
actual fun <E: Enum<E>> enumFromOrdinal(enumClass: KClass<E>, ordinal: Int): E = enumClass.java.enumConstants[ordinal]

actual fun <E: Enum<E>> KClass<E>.enumClassName(): String = this.java.canonicalName ?: ""
actual fun <E : Enum<E>> KClass<E>.enumMembers(): Array<E> = this.java.enumConstants

@Suppress("UNCHECKED_CAST")
actual fun <T: Any, E: T?> ArrayList<E>.toNativeArray(eClass: KClass<T>): Array<E> = toArray(java.lang.reflect.Array.newInstance(eClass.java, size) as Array<E>)

@Suppress("UNCHECKED_CAST")
@ImplicitReflectionSerializer
internal fun <T> Class<T>.invokeSerializerGetter(vararg args: KSerializer<Any>): KSerializer<T>? {
    var serializer: KSerializer<T>? = null

    // Search for serializer defined on companion object.
    val companion = declaredFields.singleOrNull { it.name == "Companion" }?.apply { isAccessible = true }?.get(null)
    if (companion != null) {
        serializer = companion.javaClass.methods
            .find { method ->
                method.name == "serializer" && method.parameterTypes.size == args.size && method.parameterTypes.all { it == KSerializer::class.java }
            }
            ?.invoke(companion, *args) as? KSerializer<T>
    }

    // Search for default serializer in case no serializer is defined on companion object.
    if (serializer == null) {
        serializer =
            declaredClasses.singleOrNull { it.simpleName == ("\$serializer") }
            ?.getField("INSTANCE")?.get(null) as? KSerializer<T>
    }

    return serializer
<<<<<<< HEAD
}

actual fun getSerialId(desc: SerialDescriptor, index: Int): Int? {
    return desc.getElementAnnotations(index).filterIsInstance<SerialId>().singleOrNull()?.id
}

actual fun getSerialTag(desc: SerialDescriptor, index: Int): String? = desc.getElementAnnotations(index).filterIsInstance<SerialTag>().singleOrNull()?.tag

/**
 * Checks if an [obj] is an instance of a given [kclass].
 *
 * This check is a replacement for [KClass.isInstance] because
 * on JVM it requires kotlin-reflect.jar in classpath
 * (see https://youtrack.jetbrains.com/issue/KT-14720).
 *
 * On JS and Native, this function delegates to aforementioned
 * [KClass.isInstance] since it is supported there out-of-the box;
 * on JVM, it falls back to java.lang.Class.isInstance which causes
 * difference when applied to function types with big arity.
 */
internal actual fun isInstance(kclass: KClass<*>, obj: Any): Boolean = kclass.java.isInstance(obj)
=======
}
>>>>>>> 1b655026
<|MERGE_RESOLUTION|>--- conflicted
+++ resolved
@@ -57,14 +57,7 @@
     }
 
     return serializer
-<<<<<<< HEAD
 }
-
-actual fun getSerialId(desc: SerialDescriptor, index: Int): Int? {
-    return desc.getElementAnnotations(index).filterIsInstance<SerialId>().singleOrNull()?.id
-}
-
-actual fun getSerialTag(desc: SerialDescriptor, index: Int): String? = desc.getElementAnnotations(index).filterIsInstance<SerialTag>().singleOrNull()?.tag
 
 /**
  * Checks if an [obj] is an instance of a given [kclass].
@@ -78,7 +71,4 @@
  * on JVM, it falls back to java.lang.Class.isInstance which causes
  * difference when applied to function types with big arity.
  */
-internal actual fun isInstance(kclass: KClass<*>, obj: Any): Boolean = kclass.java.isInstance(obj)
-=======
-}
->>>>>>> 1b655026
+internal actual fun isInstance(kclass: KClass<*>, obj: Any): Boolean = kclass.java.isInstance(obj)