/*
 * Copyright 2017-2020 JetBrains s.r.o. Use of this source code is governed by the Apache 2.0 license.
 */

buildscript {
    if (project.hasProperty("bootstrap")) {
        ext.kotlin_version = property('kotlin.version.snapshot')
        ext["kotlin.native.home"] = System.getenv("KONAN_LOCAL_DIST")
    } else {
        ext.kotlin_version = property('kotlin.version')
    }
    if (project.hasProperty("library.version")) {
        ext.overriden_version = property('library.version')
    }
    ext.experimentalsEnabled = ["-progressive", "-Xuse-experimental=kotlin.Experimental",
                                "-Xuse-experimental=kotlin.ExperimentalMultiplatform",
                                "-Xuse-experimental=kotlinx.serialization.InternalSerializationApi"
    ]

    ext.experimentalsInTestEnabled = ["-progressive", "-Xuse-experimental=kotlin.Experimental",
                                      "-Xuse-experimental=kotlin.ExperimentalMultiplatform",
<<<<<<< HEAD
                                      "-Xuse-experimental=kotlinx.serialization.ExperimentalSerializationApi",
                                      "-Xuse-experimental=kotlinx.serialization.InternalSerializationApi"
=======
                                      "-Xuse-experimental=kotlinx.serialization.InternalSerializationApi",
                                      "-Xuse-experimental=kotlin.ExperimentalUnsignedTypes"
>>>>>>> 5459c105
    ]

    /*
    * This property group is used to build kotlinx.serialization against Kotlin compiler snapshot.
    * When build_snapshot_train is set to true, kotlin_version property is overridden with kotlin_snapshot_version.
    * DO NOT change the name of these properties without adapting kotlinx.train build chain.
    */
    def prop = rootProject.properties['build_snapshot_train']
    ext.build_snapshot_train = prop != null && prop != ""
    if (build_snapshot_train) {
        ext.kotlin_version = rootProject.properties['kotlin_snapshot_version']
        if (kotlin_version == null) {
            throw new IllegalArgumentException("'kotlin_snapshot_version' should be defined when building with snapshot compiler")
        }
        repositories {
            mavenLocal()
            maven { url "https://oss.sonatype.org/content/repositories/snapshots" }
            maven { url "https://bintray.com/jetbrains/kotlin-native-dependencies" }
        }
    }

    repositories {
        mavenLocal()
        maven {
            url "https://kotlin.bintray.com/kotlin-dev"
            credentials {
                username = project.hasProperty('bintrayUser') ? project.property('bintrayUser') : System.getenv('BINTRAY_USER') ?: ""
                password = project.hasProperty('bintrayApiKey') ? project.property('bintrayApiKey') : System.getenv('BINTRAY_API_KEY') ?: ""
            }
        }
        maven { url 'https://kotlin.bintray.com/kotlin-eap' }
        maven { url 'https://kotlin.bintray.com/kotlinx' }
        maven { url "https://dl.bintray.com/jetbrains/kotlin-native-dependencies" }
        jcenter()
        gradlePluginPortal()
    }

    configurations.classpath {
        resolutionStrategy.eachDependency { DependencyResolveDetails details ->
            if (details.requested.group == 'org.jetbrains.kotlin') {
                details.useVersion kotlin_version
            }
        }
    }

    dependencies {
        classpath "org.jetbrains.kotlin:kotlin-gradle-plugin:$kotlin_version"
        classpath "org.jetbrains.kotlin:kotlin-serialization:$kotlin_version"
        classpath "org.jetbrains.dokka:dokka-gradle-plugin:$dokka_version"
        classpath "org.jetbrains.kotlinx:binary-compatibility-validator:$validator_version"
        classpath "org.jetbrains.kotlinx:kotlinx-knit:$knit_version"

        classpath 'com.google.protobuf:protobuf-gradle-plugin:0.8.8'

        // Various benchmarking stuff
        classpath "com.github.jengelman.gradle.plugins:shadow:4.0.2"
        classpath "me.champeau.gradle:jmh-gradle-plugin:0.4.8"
        classpath "net.ltgt.gradle:gradle-apt-plugin:0.21"
    }
}

// To make it visible for compilerVersion.gradle
ext.compilerVersion = org.jetbrains.kotlin.config.KotlinCompilerVersion.VERSION
apply plugin: 'binary-compatibility-validator'

apiValidation {
    ignoredProjects += ["benchmark", "guide", "kotlinx-serialization"]
}

apply plugin: 'base'
apply plugin: 'kotlinx-knit'

knit {
    siteRoot = "https://kotlin.github.io/kotlinx.serialization"
}

// Build API docs for all modules with dokka before running Knit
knitPrepare.dependsOn "dokka"

allprojects {
    group 'org.jetbrains.kotlinx'

    def deployVersion = properties['DeployVersion']
    if (deployVersion != null) version = deployVersion

    if (project.hasProperty("bootstrap")) {
        version = version + '-SNAPSHOT'
    }

    // the only place where HostManager could be instantiated
    project.ext.hostManager = new org.jetbrains.kotlin.konan.target.HostManager()

    if (build_snapshot_train) {
        // Snapshot-specific
        repositories {
            mavenLocal()
            maven { url "https://oss.sonatype.org/content/repositories/snapshots" }
        }
    }

    configurations.all {
        resolutionStrategy.eachDependency { DependencyResolveDetails details ->
            if (details.requested.group == 'org.jetbrains.kotlin') {
                details.useVersion kotlin_version
            }
        }
    }

    repositories {
        mavenLocal()
        jcenter()
        maven { url "https://dl.bintray.com/kotlin/kotlinx" }
        maven {
            url "https://kotlin.bintray.com/kotlin-dev"
            credentials {
                username = project.hasProperty('bintrayUser') ? project.property('bintrayUser') : System.getenv('BINTRAY_USER') ?: ""
                password = project.hasProperty('bintrayApiKey') ? project.property('bintrayApiKey') : System.getenv('BINTRAY_API_KEY') ?: ""
            }
        }
        maven { url "https://dl.bintray.com/kotlin/kotlin-eap" }
    }
}

subprojects {
    tasks.withType(org.jetbrains.kotlin.gradle.tasks.AbstractKotlinCompile).all { task ->
        if (task.name.contains("Test") || task.name.contains("Jmh")) {
            task.kotlinOptions.freeCompilerArgs += experimentalsInTestEnabled
        } else {
            task.kotlinOptions.freeCompilerArgs += experimentalsEnabled
        }
    }

    apply from: rootProject.file('gradle/teamcity.gradle')
    // Configure publishing for some artifacts
    if (project.name != "benchmark" && project.name != "guide") {
        apply from: rootProject.file('gradle/publishing.gradle')
    }

}

apply from: rootProject.file('gradle/compilerVersion.gradle')
apply from: rootProject.file("gradle/dokka.gradle")<|MERGE_RESOLUTION|>--- conflicted
+++ resolved
@@ -19,13 +19,9 @@
 
     ext.experimentalsInTestEnabled = ["-progressive", "-Xuse-experimental=kotlin.Experimental",
                                       "-Xuse-experimental=kotlin.ExperimentalMultiplatform",
-<<<<<<< HEAD
                                       "-Xuse-experimental=kotlinx.serialization.ExperimentalSerializationApi",
-                                      "-Xuse-experimental=kotlinx.serialization.InternalSerializationApi"
-=======
                                       "-Xuse-experimental=kotlinx.serialization.InternalSerializationApi",
                                       "-Xuse-experimental=kotlin.ExperimentalUnsignedTypes"
->>>>>>> 5459c105
     ]
 
     /*
