--- conflicted
+++ resolved
@@ -194,41 +194,21 @@
 /**
  * Returns serializer for [UInt].
  */
-<<<<<<< HEAD
-@ExperimentalSerializationApi
-=======
-@ExperimentalUnsignedTypes
->>>>>>> 3e8331cf
 public fun UInt.Companion.serializer(): KSerializer<UInt> = UIntSerializer
 
 /**
  * Returns serializer for [ULong].
  */
-<<<<<<< HEAD
-@ExperimentalSerializationApi
-=======
-@ExperimentalUnsignedTypes
->>>>>>> 3e8331cf
 public fun ULong.Companion.serializer(): KSerializer<ULong> = ULongSerializer
 
 /**
  * Returns serializer for [UByte].
  */
-<<<<<<< HEAD
-@ExperimentalSerializationApi
-=======
-@ExperimentalUnsignedTypes
->>>>>>> 3e8331cf
 public fun UByte.Companion.serializer(): KSerializer<UByte> = UByteSerializer
 
 /**
  * Returns serializer for [UShort].
  */
-<<<<<<< HEAD
-@ExperimentalSerializationApi
-public fun UShort.Companion.serializer(): KSerializer<UShort> = UShortSerializer
-=======
-@ExperimentalUnsignedTypes
 public fun UShort.Companion.serializer(): KSerializer<UShort> = UShortSerializer
 
 /**
@@ -237,5 +217,4 @@
  *
  * The result of serialization is similar to calling [Duration.toIsoString], for deserialization is [Duration.parseIsoString].
  */
-public fun Duration.Companion.serializer(): KSerializer<Duration> = DurationSerializer
->>>>>>> 3e8331cf
+public fun Duration.Companion.serializer(): KSerializer<Duration> = DurationSerializer